--- conflicted
+++ resolved
@@ -20,19 +20,16 @@
 
     parser.add_argument('--no_mut_freqs', default=False, action='store_true', help="skip mutation frequencies")
     parser.add_argument('--no_tree_freqs', default=False, action='store_true', help="skip tree (clade) frequencies")
-<<<<<<< HEAD
+    parser.add_argument('--pivot_spacing', type=float, default=1.0, help="month per pivot")
+    parser.add_argument('--titers_export', default=False, action='store_true', help="export titers.json file")
     parser.add_argument('--annotate_fitness', default=False, action='store_true', help="run fitness prediction model and annotate fitnesses on tree nodes")
-    parser.add_argument('--clean', default=False, action='store_true', help="clean build (remove previous checkpoints)")
     parser.add_argument('--predictors', default=['cTiter'], nargs='+', help="attributes to use as fitness model predictors")
     parser.add_argument('--epitope_mask_version', default="wolf", help="name of the epitope mask that defines epitope mutations")
-=======
-    parser.add_argument('--pivot_spacing', type=float, default=1.0, help="month per pivot")
-    parser.add_argument('--titers_export', default=False, action='store_true', help="export titers.json file")
+
     parser.set_defaults(
         json="prepared/flu.json"
     )
 
->>>>>>> 59590b7c
     return parser.parse_args()
 
 def make_config (prepared_json, args):
@@ -70,14 +67,8 @@
             # "use_marginal":True
         },
         "newick_tree_options":{
-<<<<<<< HEAD
-            "raxml": False
-        },
-        "subprocess_verbosity_level": 1
-=======
             "raxml": not args.no_raxml
         }
->>>>>>> 59590b7c
     }
 
 
@@ -182,17 +173,15 @@
 
         runner.matchClades(clade_designations[runner.info["lineage"]])
 
-<<<<<<< HEAD
         # Predict fitness.
         if runner.config["annotate_fitness"]:
             runner.fitness_model = runner.annotate_fitness()
 
-=======
         if not os.path.exists("processed/recurring_mutations/"):
             os.makedirs("processed/recurring_mutations/")
         recurring_mutations(runner.tree.tree,
                             fname_by_position = "processed/recurring_mutations/%s_recurring_positions.txt"%(runner.info["prefix"]),
                             fname_by_mutation = "processed/recurring_mutations/%s_recurring_mutations.txt"%(runner.info["prefix"]))
->>>>>>> 59590b7c
+
         # runner.save_as_nexus()
     runner.auspice_export()