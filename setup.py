--- conflicted
+++ resolved
@@ -50,13 +50,8 @@
         "biopython >=1.67, ==1.*",
         "jsonschema >=3.0.0, ==3.*",
         "packaging >=19.2",
-<<<<<<< HEAD
         "pandas >=1.0.0, ==1.*",
-        "phylo-treetime >=0.7.2, ==0.7.*",
-=======
-        "pandas >=0.20.0, ==0.*",
         "phylo-treetime >=0.7.4, ==0.7.*",
->>>>>>> 704f3692
         "snakemake >=5.4.0, <5.11"
     ],
     extras_require = {
