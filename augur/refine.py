"""
Refine an initial tree using sequence metadata.
"""

import os, shutil, time, sys
from Bio import Phylo
from .utils import read_metadata, read_tree, get_numerical_dates, write_json, InvalidTreeError
from treetime.vcf_utils import read_vcf, write_vcf


def refine(tree=None, aln=None, ref=None, dates=None, branch_length_inference='auto',
             confidence=False, resolve_polytomies=True, max_iter=2, precision='auto',
             infer_gtr=True, Tc=0.01, reroot=None, use_marginal=False, fixed_pi=None,
             clock_rate=None, clock_std=None, clock_filter_iqd=None, verbosity=1, covariance=True, **kwarks):
    from treetime import TreeTime

    try: #Tc could be a number or  'opt' or 'skyline'. TreeTime expects a float or int if a number.
        Tc = float(Tc)
    except ValueError:
        True #let it remain a string

    if (ref is not None) and (fixed_pi is None): #if VCF, fix pi
        #Otherwise mutation TO gaps is overestimated b/c of seq length
        fixed_pi = [ref.count(base)/len(ref) for base in ['A','C','G','T','-']]
        if fixed_pi[-1] == 0:
            fixed_pi[-1] = 0.05
            fixed_pi = [v-0.01 for v in fixed_pi]

    if ref is not None: # VCF -> adjust branch length
        #set branch length mode explicitly if auto, as informative-site only
        #trees can have big branch lengths, making this set incorrectly in TreeTime
        if branch_length_inference == 'auto':
            branch_length_inference = 'joint'

    #send ref, if is None, does no harm
    tt = TreeTime(tree=tree, aln=aln, ref=ref, dates=dates,
                  verbose=verbosity, gtr='JC69', precision=precision)

    # conditionally run clock-filter and remove bad tips
    if clock_filter_iqd:
        # treetime clock filter will mark, but not remove bad tips
        tt.clock_filter(reroot=reroot, n_iqd=clock_filter_iqd, plot=False) #use whatever was specified
        # remove them explicitly
        leaves = [x for x in tt.tree.get_terminals()]
        for n in leaves:
            if n.bad_branch:
                tt.tree.prune(n)
                print('pruning leaf ', n.name)
        # fix treetime set-up for new tree topology
        tt.prepare_tree()

    if confidence and use_marginal:
        # estimate confidence intervals via marginal ML and assign
        # marginal ML times to nodes
        marginal = 'assign'
    else:
        marginal = confidence

    # uncertainty of the the clock rate is relevant if confidence intervals are estimated
    if confidence and clock_std:
        vary_rate = clock_std # if standard devivation of clock is specified, use that
    elif confidence and covariance:
        vary_rate = True      # if run in covariance mode, standard deviation can be estimated
    else:
        vary_rate = False     # otherwise, rate uncertainty will be ignored

    tt.run(infer_gtr=infer_gtr, root=reroot, Tc=Tc, time_marginal=marginal,
           branch_length_mode=branch_length_inference, resolve_polytomies=resolve_polytomies,
           max_iter=max_iter, fixed_pi=fixed_pi, fixed_clock_rate=clock_rate,
           vary_rate=vary_rate, use_covariation=covariance, **kwarks)

    if confidence:
        for n in tt.tree.find_clades():
            n.num_date_confidence = list(tt.get_max_posterior_region(n, 0.9))

    print("\nInferred a time resolved phylogeny using TreeTime:"
          "\n\tSagulenko et al. TreeTime: Maximum-likelihood phylodynamic analysis"
          "\n\tVirus Evolution, vol 4, https://academic.oup.com/ve/article/4/1/vex042/4794731\n")
    return tt


def collect_node_data(T, attributes):
    data = {}
    for n in T.find_clades():
        data[n.name] = {attr:n.__getattribute__(attr)
                        for attr in attributes if hasattr(n,attr)}
    return data


<<<<<<< HEAD
=======
def register_arguments(parser):
    parser.add_argument('--alignment', '-a', help="alignment in fasta or VCF format")
    parser.add_argument('--tree', '-t', required=True, help="prebuilt Newick")
    parser.add_argument('--metadata', type=str, help="tsv/csv table with meta data for sequences")
    parser.add_argument('--output-tree', type=str, help='file name to write tree to')
    parser.add_argument('--output-node-data', type=str, help='file name to write branch lengths as node data')
    parser.add_argument('--timetree', action="store_true", help="produce timetree using treetime")
    parser.add_argument('--coalescent', help="coalescent time scale in units of inverse clock rate (float), optimize as scalar ('opt'), or skyline ('skyline')")
    parser.add_argument('--gen-per-year', default=50, type=float, help="number of generations per year, relevant for skyline output('skyline')")
    parser.add_argument('--clock-rate', type=float, help="fixed clock rate")
    parser.add_argument('--clock-std-dev', type=float, help="standard deviation of the fixed clock_rate estimate")
    parser.add_argument('--root', nargs="+", default='best', help="rooting mechanism ('best', least-squares', 'min_dev', 'oldest') "
                                "OR node to root by OR two nodes indicating a monophyletic group to root by. "
                                "Run treetime -h for definitions of rooting methods.")
    parser.add_argument('--keep-root', action="store_true", help="do not reroot the tree; use it as-is. "
                                "Overrides anything specified by --root.")
    parser.add_argument('--covariance', dest='covariance', action='store_true', help="Account for covariation when estimating "
                                "rates and/or rerooting. "
                                "Use --no-covariance to turn off.")
    parser.add_argument('--no-covariance', dest='covariance', action='store_false')  #If you set help here, it displays 'default: True' - which is confusing!
    parser.add_argument('--keep-polytomies', action='store_true', help='Do not attempt to resolve polytomies')
    parser.add_argument('--precision', type=int, choices=[0,1,2,3], help="precision used by TreeTime to determine the number of grid points that are used for the evaluation of the branch length interpolation objects. Values range from 0 (rough) to 3 (ultra fine) and default to 'auto'.")
    parser.add_argument('--date-format', default="%Y-%m-%d", help="date format")
    parser.add_argument('--date-confidence', action="store_true", help="calculate confidence intervals for node dates")
    parser.add_argument('--date-inference', default='joint', choices=["joint", "marginal"],
                                help="assign internal nodes to their marginally most likely dates, not jointly most likely")
    parser.add_argument('--branch-length-inference', default='auto', choices = ['auto', 'joint', 'marginal', 'input'],
                                help='branch length mode of treetime to use')
    parser.add_argument('--clock-filter-iqd', type=float, help='clock-filter: remove tips that deviate more than n_iqd '
                                'interquartile ranges from the root-to-tip vs time regression')
    parser.add_argument('--vcf-reference', type=str, help='fasta file of the sequence the VCF was mapped to')
    parser.add_argument('--year-bounds', type=int, nargs='+', help='specify min or max & min prediction bounds for samples with XX in year')
    parser.add_argument('--divergence-units', type=str, choices=['mutations', 'mutations-per-site'],
                        default='mutations-per-site', help='Units in which sequence divergences is exported.')
    parser.set_defaults(covariance=True)

>>>>>>> 520b1ffb
def run(args):
    # check alignment type, set flags, read in if VCF
    is_vcf = False
    ref = None

    # node data is the dict that will be exported as json
    node_data = {'alignment': args.alignment}
    # list of node attributes that are to be exported, will grow
    attributes = ['branch_length']

    try:
        T = read_tree(args.tree)
        node_data['input_tree'] = args.tree
    except (FileNotFoundError, InvalidTreeError) as error:
        print("ERROR: %s" % error, file=sys.stderr)
        return 1

    if not args.alignment:
        # fake alignment to appease treetime when only using it for naming nodes...
        if args.timetree:
            print("ERROR: alignment is required for ancestral reconstruction or timetree inference")
            return 1
        from Bio import SeqRecord, Seq, Align
        seqs = []
        for n in T.get_terminals():
            seqs.append(SeqRecord.SeqRecord(seq=Seq.Seq('ACGT'), id=n.name, name=n.name, description=''))
        aln = Align.MultipleSeqAlignment(seqs)
    elif any([args.alignment.lower().endswith(x) for x in ['.vcf', '.vcf.gz']]):
        if not args.vcf_reference:
            print("ERROR: a reference Fasta is required with VCF-format alignments")
            return 1

        compress_seq = read_vcf(args.alignment, args.vcf_reference)
        aln = compress_seq['sequences']
        ref = compress_seq['reference']
        is_vcf = True
    else:
        aln = args.alignment


    # if not specified, construct default output file name with suffix _tt.nwk
    if args.output_tree:
        tree_fname = args.output_tree
    elif args.alignment:
        tree_fname = '.'.join(args.alignment.split('.')[:-1]) + '_tt.nwk'
    else:
        tree_fname = '.'.join(args.tree.split('.')[:-1]) + '_tt.nwk'

    if args.root and len(args.root) == 1: #if anything but a list of seqs, don't send as a list
        args.root = args.root[0]
    if args.keep_root:  # This flag overrides anything specified by 'root'
        args.root = None

    if args.timetree:
        # load meta data and covert dates to numeric
        if args.metadata is None:
            print("ERROR: meta data with dates is required for time tree reconstruction")
            return 1
        metadata, columns = read_metadata(args.metadata)
        if args.year_bounds:
            args.year_bounds.sort()
        dates = get_numerical_dates(metadata, fmt=args.date_format,
                                    min_max_year=args.year_bounds)

        # save input state string for later export
        for n in T.get_terminals():
            if n.name in metadata and 'date' in metadata[n.name]:
                n.raw_date = metadata[n.name]['date']

        tt = refine(tree=T, aln=aln, ref=ref, dates=dates, confidence=args.date_confidence,
                    reroot=args.root, # or 'best', # We now have a default in param spec - this just adds confusion.
                    Tc=0.01 if args.coalescent is None else args.coalescent, #use 0.01 as default coalescent time scale
                    use_marginal = args.date_inference == 'marginal',
                    branch_length_inference = args.branch_length_inference or 'auto',
                    precision = 'auto' if args.precision is None else args.precision,
                    clock_rate=args.clock_rate, clock_std=args.clock_std_dev,
                    clock_filter_iqd=args.clock_filter_iqd,
                    covariance=args.covariance, resolve_polytomies=(not args.keep_polytomies))

        node_data['clock'] = {'rate': tt.date2dist.clock_rate,
                              'intercept': tt.date2dist.intercept,
                              'rtt_Tmrca': -tt.date2dist.intercept/tt.date2dist.clock_rate}
        if args.coalescent=='skyline':
            skyline, conf = tt.merger_model.skyline_inferred(gen=args.gen_per_year, confidence=2)
            node_data['skyline'] = [[float(x) for x in skyline.x], [float(y) for y in conf[0]],
                                    [float(y) for y in skyline.y], [float(y) for y in conf[1]]]
        attributes.extend(['numdate', 'clock_length', 'mutation_length', 'raw_date', 'date'])
        if args.date_confidence:
            attributes.append('num_date_confidence')
    else:
        from treetime import TreeAnc
        # instantiate treetime for the sole reason to name internal nodes
        if args.root:
            if args.root == 'best':
                print("Warning: To root without inferring a timetree, you must specify an explicit outgroup.")
                print("\tProceeding without re-rooting. To suppress this message, use '--keep-root'.\n")
            elif args.root in ['least-squares', 'min_dev', 'oldest']:
                raise TypeError("The rooting option '%s' is only available when inferring a timetree. Please specify an explicit outgroup."%args.root)
            else:
                T.root_with_outgroup(args.root)

        tt = TreeAnc(tree=T, aln=aln, ref=ref, gtr='JC69', verbose=1)

    node_data['nodes'] = collect_node_data(T, attributes)
    if args.divergence_units=='mutations-per-site': #default
        pass
    elif args.divergence_units=='mutations':
        L = tt.seq_len
        for node in node_data['nodes']:
            node_data['nodes'][node]['mutation_length'] *= L
            node_data['nodes'][node]['branch_length'] *= L
    else:
        print("ERROR: divergence unit",args.divergence_units,"not supported!")
        return 1

    # Export refined tree and node data
    import json
    tree_success = Phylo.write(T, tree_fname, 'newick', format_branch_length='%1.8f')
    print("updated tree written to",tree_fname, file=sys.stdout)

    if args.output_node_data:
        node_data_fname = args.output_node_data
    elif args.alignment:
        node_data_fname = '.'.join(args.alignment.split('.')[:-1]) + '.node_data.json'
    else:
        node_data_fname = '.'.join(args.tree.split('.')[:-1]) + '.node_data.json'

    write_json(node_data, node_data_fname)
    print("node attributes written to",node_data_fname, file=sys.stdout)

    return 0 if tree_success else 1<|MERGE_RESOLUTION|>--- conflicted
+++ resolved
@@ -87,45 +87,6 @@
     return data
 
 
-<<<<<<< HEAD
-=======
-def register_arguments(parser):
-    parser.add_argument('--alignment', '-a', help="alignment in fasta or VCF format")
-    parser.add_argument('--tree', '-t', required=True, help="prebuilt Newick")
-    parser.add_argument('--metadata', type=str, help="tsv/csv table with meta data for sequences")
-    parser.add_argument('--output-tree', type=str, help='file name to write tree to')
-    parser.add_argument('--output-node-data', type=str, help='file name to write branch lengths as node data')
-    parser.add_argument('--timetree', action="store_true", help="produce timetree using treetime")
-    parser.add_argument('--coalescent', help="coalescent time scale in units of inverse clock rate (float), optimize as scalar ('opt'), or skyline ('skyline')")
-    parser.add_argument('--gen-per-year', default=50, type=float, help="number of generations per year, relevant for skyline output('skyline')")
-    parser.add_argument('--clock-rate', type=float, help="fixed clock rate")
-    parser.add_argument('--clock-std-dev', type=float, help="standard deviation of the fixed clock_rate estimate")
-    parser.add_argument('--root', nargs="+", default='best', help="rooting mechanism ('best', least-squares', 'min_dev', 'oldest') "
-                                "OR node to root by OR two nodes indicating a monophyletic group to root by. "
-                                "Run treetime -h for definitions of rooting methods.")
-    parser.add_argument('--keep-root', action="store_true", help="do not reroot the tree; use it as-is. "
-                                "Overrides anything specified by --root.")
-    parser.add_argument('--covariance', dest='covariance', action='store_true', help="Account for covariation when estimating "
-                                "rates and/or rerooting. "
-                                "Use --no-covariance to turn off.")
-    parser.add_argument('--no-covariance', dest='covariance', action='store_false')  #If you set help here, it displays 'default: True' - which is confusing!
-    parser.add_argument('--keep-polytomies', action='store_true', help='Do not attempt to resolve polytomies')
-    parser.add_argument('--precision', type=int, choices=[0,1,2,3], help="precision used by TreeTime to determine the number of grid points that are used for the evaluation of the branch length interpolation objects. Values range from 0 (rough) to 3 (ultra fine) and default to 'auto'.")
-    parser.add_argument('--date-format', default="%Y-%m-%d", help="date format")
-    parser.add_argument('--date-confidence', action="store_true", help="calculate confidence intervals for node dates")
-    parser.add_argument('--date-inference', default='joint', choices=["joint", "marginal"],
-                                help="assign internal nodes to their marginally most likely dates, not jointly most likely")
-    parser.add_argument('--branch-length-inference', default='auto', choices = ['auto', 'joint', 'marginal', 'input'],
-                                help='branch length mode of treetime to use')
-    parser.add_argument('--clock-filter-iqd', type=float, help='clock-filter: remove tips that deviate more than n_iqd '
-                                'interquartile ranges from the root-to-tip vs time regression')
-    parser.add_argument('--vcf-reference', type=str, help='fasta file of the sequence the VCF was mapped to')
-    parser.add_argument('--year-bounds', type=int, nargs='+', help='specify min or max & min prediction bounds for samples with XX in year')
-    parser.add_argument('--divergence-units', type=str, choices=['mutations', 'mutations-per-site'],
-                        default='mutations-per-site', help='Units in which sequence divergences is exported.')
-    parser.set_defaults(covariance=True)
-
->>>>>>> 520b1ffb
 def run(args):
     # check alignment type, set flags, read in if VCF
     is_vcf = False
