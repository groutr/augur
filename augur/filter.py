"""
Filter and subsample a sequence set.
"""

from Bio import SeqIO
import pandas as pd
from collections import defaultdict
import random, os, re
import numpy as np
import sys
from .utils import read_metadata, get_numerical_dates, run_shell_command, shquote

comment_char = '#'


def read_vcf(filename):
    if filename.lower().endswith(".gz"):
        import gzip
        file = gzip.open(filename, mode="rt")
    else:
        file = open(filename)

    chrom_line = next(line for line in file if line.startswith("#C"))
    file.close()
    headers = chrom_line.strip().split("\t")
    sequences = headers[headers.index("FORMAT") + 1:]

    # because we need 'seqs to remove' for VCF
    return sequences, sequences.copy()


def write_vcf(compressed, input_file, output_file, dropped_samps):
    #Read in/write out according to file ending
    inCall = "--gzvcf" if compressed else "--vcf"
    outCall = "| gzip -c" if output_file.lower().endswith('.gz') else ""

    toDrop = " ".join(["--remove-indv "+shquote(s) for s in dropped_samps])
    call = ["vcftools", toDrop, inCall, shquote(input_file), "--recode --stdout", outCall, ">", shquote(output_file)]

    print("Filtering samples using VCFTools with the call:")
    print(" ".join(call))
    run_shell_command(" ".join(call), raise_errors = True)
    # remove vcftools log file
    try:
        os.remove('out.log')
    except OSError:
        pass

def read_priority_scores(fname):
    try:
        with open(fname) as pfile:
            return {
                elems[0]: float(elems[1])
                for elems in (line.strip().split() for line in pfile.readlines())
            }
    except Exception as e:
        print(f"ERROR: missing or malformed priority scores file {fname}", file=sys.stderr)
        raise e


<<<<<<< HEAD
=======
def register_arguments(parser):
    parser.add_argument('--sequences', '-s', required=True, help="sequences in fasta or VCF format")
    parser.add_argument('--metadata', required=True, help="metadata associated with sequences")
    parser.add_argument('--min-date', type=float, help="minimal cutoff for numerical date")
    parser.add_argument('--max-date', type=float, help="maximal cutoff for numerical date")
    parser.add_argument('--min-length', type=int, help="minimal length of the sequences")
    parser.add_argument('--non-nucleotide', action='store_true', help="exclude sequences that contain illegal characters")
    parser.add_argument('--exclude', type=str, help="file with list of strains that are to be excluded")
    parser.add_argument('--include', type=str, help="file with list of strains that are to be included regardless of priorities or subsampling")
    parser.add_argument('--priority', type=str, help="file with list of priority scores for sequences (strain\tpriority)")
    parser.add_argument('--sequences-per-group', type=int, help="subsample to no more than this number of sequences per category")
    parser.add_argument('--group-by', nargs='+', help="categories with respect to subsample; two virtual fields, \"month\" and \"year\", are supported if they don't already exist as real fields but a \"date\" field does exist")
    parser.add_argument('--subsample-seed', help="random number generator seed to allow reproducible sub-sampling (with same input data). Can be number or string.")
    parser.add_argument('--exclude-where', nargs='+',
                                help="Exclude samples matching these conditions. Ex: \"host=rat\" or \"host!=rat\". Multiple values are processed as OR (matching any of those specified will be excluded), not AND")
    parser.add_argument('--include-where', nargs='+',
                                help="Include samples with these values. ex: host=rat. Multiple values are processed as OR (having any of those specified will be included), not AND. This rule is applied last and ensures any sequences matching these rules will be included.")
    parser.add_argument('--output', '-o', help="output file", required=True)


>>>>>>> 520b1ffb
def run(args):
    '''
    filter and subsample a set of sequences into an analysis set
    '''
    #Set flags if VCF
    is_vcf = False
    is_compressed = False
    if any([args.sequences.lower().endswith(x) for x in ['.vcf', '.vcf.gz']]):
        is_vcf = True
        if args.sequences.lower().endswith('.gz'):
            is_compressed = True

    ### Check users has vcftools. If they don't, a one-blank-line file is created which
    #   allows next step to run but error very badly.
    if is_vcf:
        from shutil import which
        if which("vcftools") is None:
            print("ERROR: 'vcftools' is not installed! This is required for VCF data. "
                  "Please see the augur install instructions to install it.")
            return 1

    ####Read in files

    #If VCF, open and get sequence names
    if is_vcf:
        seq_keep, all_seq = read_vcf(args.sequences)

    #if Fasta, read in file to get sequence names and sequences
    else:
        try:
            seqs = SeqIO.to_dict(SeqIO.parse(args.sequences, 'fasta'))
        except ValueError as error:
            print("ERROR: Problem reading in {}:".format(args.sequences))
            print(error)
            return 1
        seq_keep = list(seqs.keys())
        all_seq = seq_keep.copy()

    try:
        meta_dict, meta_columns = read_metadata(args.metadata)
    except ValueError as error:
        print("ERROR: Problem reading in {}:".format(args.metadata))
        print(error)
        return 1


    #####################################
    #Filtering steps
    #####################################

    # remove sequences without meta data
    tmp = [ ]
    for seq_name in seq_keep:
        if seq_name in meta_dict:
            tmp.append(seq_name)
        else:
            print("No meta data for %s, excluding from all further analysis."%seq_name)
    seq_keep = tmp

    # remove strains explicitly excluded by name
    # read list of strains to exclude from file and prune seq_keep
    num_excluded_by_name = 0
    if args.exclude:
        try:
            with open(args.exclude, 'r') as ifile:
                to_exclude = set()
                for line in ifile:
                    if line[0] != comment_char:
                        # strip whitespace and remove all text following comment character
                        exclude_name = line.split(comment_char)[0].strip()
                        to_exclude.add(exclude_name)
            tmp = [seq_name for seq_name in seq_keep if seq_name not in to_exclude]
            num_excluded_by_name = len(seq_keep) - len(tmp)
            seq_keep = tmp
        except FileNotFoundError as e:
            print("ERROR: Could not open file of excluded strains '%s'" % args.exclude, file=sys.stderr)
            sys.exit(1)

    # exclude strain my metadata field like 'host=camel'
    # match using lowercase
    num_excluded_by_metadata = {}
    if args.exclude_where:
        for ex in args.exclude_where:
            try:
                col, val = re.split(r'!?=', ex)
            except (ValueError,TypeError):
                print("invalid --exclude-where clause \"%s\", should be of from property=value or property!=value"%ex)
            else:
                to_exclude = set()
                for seq_name in seq_keep:
                    if "!=" in ex: # i.e. property!=value requested
                        if meta_dict[seq_name].get(col,'unknown').lower() != val.lower():
                            to_exclude.add(seq_name)
                    else: # i.e. property=value requested
                        if meta_dict[seq_name].get(col,'unknown').lower() == val.lower():
                            to_exclude.add(seq_name)
                tmp = [seq_name for seq_name in seq_keep if seq_name not in to_exclude]
                num_excluded_by_metadata[ex] = len(seq_keep) - len(tmp)
                seq_keep = tmp

    # filter by sequence length
    num_excluded_by_length = 0
    if args.min_length:
        if is_vcf: #doesn't make sense for VCF, ignore.
            print("WARNING: Cannot use min_length for VCF files. Ignoring...")
        else:
            seq_keep_by_length = []
            for seq_name in seq_keep:
                sequence = seqs[seq_name].seq
                length = sum(map(lambda x: sequence.count(x), ["a", "t", "g", "c", "A", "T", "G", "C"]))
                if length >= args.min_length:
                    seq_keep_by_length.append(seq_name)
            num_excluded_by_length = len(seq_keep) - len(seq_keep_by_length)
            seq_keep = seq_keep_by_length

    # filter by date
    num_excluded_by_date = 0
    if (args.min_date or args.max_date) and 'date' in meta_columns:
        dates = get_numerical_dates(meta_dict, fmt="%Y-%m-%d")
        tmp = [s for s in seq_keep if dates[s] is not None]
        if args.min_date:
            tmp = [s for s in tmp if (np.isscalar(dates[s]) or all(dates[s])) and np.max(dates[s])>args.min_date]
        if args.max_date:
            tmp = [s for s in tmp if (np.isscalar(dates[s]) or all(dates[s])) and np.min(dates[s])<args.max_date]
        num_excluded_by_date = len(seq_keep) - len(tmp)
        seq_keep = tmp

    # exclude sequences with non-nucleotide characters
    num_excluded_by_nuc = 0
    if args.non_nucleotide:
        good_chars = {'A', 'C', 'G', 'T', '-', 'N', 'R', 'Y', 'S', 'W', 'K', 'M', 'D', 'H', 'B', 'V', '?'}
        tmp = [s for s in seq_keep if len(set(str(seqs[s].seq).upper()).difference(good_chars))==0]
        num_excluded_by_nuc = len(seq_keep) - len(tmp)
        seq_keep = tmp

    # subsampling. This will sort sequences into groups by meta data fields
    # specified in --group-by and then take at most --sequences-per-group
    # from each group. Within each group, sequences are optionally sorted
    # by a priority score specified in a file --priority
    # Fix seed for the RNG if specified
    if args.subsample_seed:
        random.seed(args.subsample_seed)
    num_excluded_subsamp = 0
    if args.group_by and args.sequences_per_group:
        spg = args.sequences_per_group
        seq_names_by_group = defaultdict(list)

        for seq_name in seq_keep:
            group = []
            m = meta_dict[seq_name]
            # collect group specifiers
            for c in args.group_by:
                if c in m:
                    group.append(m[c])
                elif c in ['month', 'year'] and 'date' in m:
                    try:
                        year = int(m["date"].split('-')[0])
                    except:
                        print("WARNING: no valid year, skipping",seq_name, m["date"])
                        continue
                    if c=='month':
                        try:
                            month = int(m["date"].split('-')[1])
                        except:
                            month = random.randint(1,12)
                        group.append((year, month))
                    else:
                        group.append(year)
                else:
                    group.append('unknown')
            seq_names_by_group[tuple(group)].append(seq_name)

        #If didnt find any categories specified, all seqs will be in 'unknown' - but don't sample this!
        if len(seq_names_by_group)==1 and ('unknown' in seq_names_by_group or ('unknown',) in seq_names_by_group):
            print("WARNING: The specified group-by categories (%s) were not found."%args.group_by,
                  "No sequences-per-group sampling will be done.")
            if any([x in args.group_by for x in ['year','month']]):
                print("Note that using 'year' or 'year month' requires a column called 'date'.")
            print("\n")
        else:
            # Check to see if some categories are missing to warn the user
            group_by = set(['date' if cat in ['year','month'] else cat
                            for cat in args.group_by])
            missing_cats = [cat for cat in group_by if cat not in meta_columns]
            if missing_cats:
                print("WARNING:")
                if any([cat != 'date' for cat in missing_cats]):
                    print("\tSome of the specified group-by categories couldn't be found: ",
                          ", ".join([str(cat) for cat in missing_cats if cat != 'date']))
                if any([cat == 'date' for cat in missing_cats]):
                    print("\tA 'date' column could not be found to group-by year or month.")
                print("\tFiltering by group may behave differently than expected!\n")

            if args.priority: # read priorities
                priorities = read_priority_scores(args.priority)

            # subsample each groups, either by taking the spg highest priority strains or
            # sampling at random from the sequences in the group
            seq_subsample = []
            for group, sequences_in_group in seq_names_by_group.items():
                if args.priority: #sort descending by priority
                    seq_subsample.extend(sorted(sequences_in_group, key=lambda x:priorities[x], reverse=True)[:spg])
                else:
                    seq_subsample.extend(sequences_in_group if len(sequences_in_group)<=spg
                                         else random.sample(sequences_in_group, spg))

            num_excluded_subsamp = len(seq_keep) - len(seq_subsample)
            seq_keep = seq_subsample

    # force include sequences specified in file.
    # Note that this might re-add previously excluded sequences
    # Note that we are also not checking for existing meta data here
    num_included_by_name = 0
    if args.include and os.path.isfile(args.include):
        with open(args.include, 'r') as ifile:
            to_include = set(
                [
                    line.strip()
                    for line in ifile
                    if line[0]!=comment_char and len(line.strip()) > 0
                ]
            )

        for s in to_include:
            if s not in seq_keep:
                seq_keep.append(s)
                num_included_by_name += 1

    # add sequences with particular meta data attributes
    num_included_by_metadata = 0
    if args.include_where:
        to_include = []
        for ex in args.include_where:
            try:
                col, val = ex.split("=")
            except (ValueError,TypeError):
                print("invalid include clause %s, should be of from property=value"%ex)
                continue

            # loop over all sequences and re-add sequences
            for seq_name in all_seq:
                if seq_name in meta_dict:
                    if meta_dict[seq_name].get(col)==val:
                        to_include.append(seq_name)
                else:
                    print("WARNING: no metadata for %s, skipping"%seq_name)
                    continue

        for s in to_include:
            if s not in seq_keep:
                seq_keep.append(s)
                num_included_by_metadata += 1

    ####Write out files

    if is_vcf:
        #get the samples to be deleted, not to keep, for VCF
        dropped_samps = list(set(all_seq) - set(seq_keep))
        if len(dropped_samps) == len(all_seq): #All samples have been dropped! Stop run, warn user.
            print("ERROR: All samples have been dropped! Check filter rules and metadata file format.")
            return 1
        write_vcf(is_compressed, args.sequences, args.output, dropped_samps)

    else:
        seq_to_keep = [seq for id,seq in seqs.items() if id in seq_keep]
        if len(seq_to_keep) == 0:
            print("ERROR: All samples have been dropped! Check filter rules and metadata file format.")
            return 1
        SeqIO.write(seq_to_keep, args.output, 'fasta')

    print("\n%i sequences were dropped during filtering" % (len(all_seq) - len(seq_keep),))
    if args.exclude:
        print("\t%i of these were dropped because they were in %s" % (num_excluded_by_name, args.exclude))
    if args.exclude_where:
        for key,val in num_excluded_by_metadata.items():
            print("\t%i of these were dropped because of '%s'" % (val, key))
    if args.min_length:
        print("\t%i of these were dropped because they were shorter than minimum length of %sbp" % (num_excluded_by_length, args.min_length))
    if (args.min_date or args.max_date) and 'date' in meta_columns:
        print("\t%i of these were dropped because of their date (or lack of date)" % (num_excluded_by_date))
    if args.non_nucleotide:
        print("\t%i of these were dropped because they had non-nucleotide characters" % (num_excluded_by_nuc))
    if args.group_by and args.sequences_per_group:
        seed_txt = ", using seed {}".format(args.subsample_seed) if args.subsample_seed else ""
        print("\t%i of these were dropped because of subsampling criteria%s" % (num_excluded_subsamp, seed_txt))

    if args.include and os.path.isfile(args.include):
        print("\n\t%i sequences were added back because they were in %s" % (num_included_by_name, args.include))
    if args.include_where:
        print("\t%i sequences were added back because of '%s'" % (num_included_by_metadata, args.include_where))

    print("%i sequences have been written out to %s" % (len(seq_keep), args.output))<|MERGE_RESOLUTION|>--- conflicted
+++ resolved
@@ -58,29 +58,6 @@
         raise e
 
 
-<<<<<<< HEAD
-=======
-def register_arguments(parser):
-    parser.add_argument('--sequences', '-s', required=True, help="sequences in fasta or VCF format")
-    parser.add_argument('--metadata', required=True, help="metadata associated with sequences")
-    parser.add_argument('--min-date', type=float, help="minimal cutoff for numerical date")
-    parser.add_argument('--max-date', type=float, help="maximal cutoff for numerical date")
-    parser.add_argument('--min-length', type=int, help="minimal length of the sequences")
-    parser.add_argument('--non-nucleotide', action='store_true', help="exclude sequences that contain illegal characters")
-    parser.add_argument('--exclude', type=str, help="file with list of strains that are to be excluded")
-    parser.add_argument('--include', type=str, help="file with list of strains that are to be included regardless of priorities or subsampling")
-    parser.add_argument('--priority', type=str, help="file with list of priority scores for sequences (strain\tpriority)")
-    parser.add_argument('--sequences-per-group', type=int, help="subsample to no more than this number of sequences per category")
-    parser.add_argument('--group-by', nargs='+', help="categories with respect to subsample; two virtual fields, \"month\" and \"year\", are supported if they don't already exist as real fields but a \"date\" field does exist")
-    parser.add_argument('--subsample-seed', help="random number generator seed to allow reproducible sub-sampling (with same input data). Can be number or string.")
-    parser.add_argument('--exclude-where', nargs='+',
-                                help="Exclude samples matching these conditions. Ex: \"host=rat\" or \"host!=rat\". Multiple values are processed as OR (matching any of those specified will be excluded), not AND")
-    parser.add_argument('--include-where', nargs='+',
-                                help="Include samples with these values. ex: host=rat. Multiple values are processed as OR (having any of those specified will be included), not AND. This rule is applied last and ensures any sequences matching these rules will be included.")
-    parser.add_argument('--output', '-o', help="output file", required=True)
-
-
->>>>>>> 520b1ffb
 def run(args):
     '''
     filter and subsample a set of sequences into an analysis set
